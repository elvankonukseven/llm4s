--- conflicted
+++ resolved
@@ -23,20 +23,19 @@
 
 object OpenAIConfig {
 
-<<<<<<< HEAD
-  def from(modelName: String, config: ConfigReader): OpenAIConfig = {
-    val (contextWindow, reserveCompletion) = getContextWindowForModel(modelName)
-    OpenAIConfig(
-      apiKey = config
-        .get(OPENAI_API_KEY)
-        .getOrElse(
-          throw new IllegalArgumentException("OPENAI_API_KEY not set, required when using openai/ model.")
-        ),
+  def apply(modelName: String, config: ConfigReader): Result[OpenAIConfig] = {
+    val (cw, rc) = getContextWindowForModel(modelName)
+    for {
+      apiKey <- config.require(OPENAI_API_KEY)
+      base = config.getOrElse(OPENAI_BASE_URL, DEFAULT_OPENAI_BASE_URL)
+      org  = config.get(OPENAI_ORG)
+    } yield OpenAIConfig(
+      apiKey = apiKey,
       model = modelName,
-      organization = config.get(OPENAI_ORG),
-      baseUrl = config.getOrElse(OPENAI_BASE_URL, DEFAULT_OPENAI_BASE_URL),
-      contextWindow = contextWindow,
-      reserveCompletion = reserveCompletion
+      organization = org,
+      baseUrl = base,
+      contextWindow = cw,
+      reserveCompletion = rc
     )
   }
 
@@ -56,14 +55,6 @@
       case _ => (8192, standardReserve)
     }
   }
-=======
-  def apply(modelName: String, config: ConfigReader): Result[OpenAIConfig] =
-    for {
-      apiKey <- config.require(OPENAI_API_KEY)
-      base = config.getOrElse(OPENAI_BASE_URL, DEFAULT_OPENAI_BASE_URL)
-      org  = config.get(OPENAI_ORG)
-    } yield OpenAIConfig(apiKey = apiKey, model = modelName, organization = org, baseUrl = base)
->>>>>>> d2187365
 }
 
 case class AzureConfig(
@@ -77,56 +68,33 @@
 
 object AzureConfig {
 
-<<<<<<< HEAD
-  def from(modelName: String, config: ConfigReader): AzureConfig = {
-    val endpoint = config
-      .get(AZURE_API_BASE)
-      .getOrElse(
-        throw new IllegalArgumentException("AZURE_API_BASE not set, required when using azure/ model.")
-      )
-    val apiKey = config
-      .get(AZURE_API_KEY)
-      .getOrElse(
-        throw new IllegalArgumentException("AZURE_API_KEY not set, required when using azure/ model.")
-      )
-    val apiVersion                         = config.get(AZURE_API_VERSION).getOrElse(DEFAULT_AZURE_V2025_01_01_PREVIEW)
-    val (contextWindow, reserveCompletion) = getContextWindowForModel(modelName)
-
-    AzureConfig(
+  def apply(modelName: String, config: ConfigReader): Result[AzureConfig] = {
+    val (cw, rc) = getContextWindowForModel(modelName)
+    for {
+      endpoint <- config.require(AZURE_API_BASE)
+      apiKey   <- config.require(AZURE_API_KEY)
+      apiVersion = config.get(AZURE_API_VERSION).getOrElse(DEFAULT_AZURE_V2025_01_01_PREVIEW)
+    } yield AzureConfig(
       endpoint = endpoint,
       apiKey = apiKey,
       model = modelName,
       apiVersion = apiVersion,
-      contextWindow = contextWindow,
-      reserveCompletion = reserveCompletion
+      contextWindow = cw,
+      reserveCompletion = rc
     )
   }
-
-  private def getContextWindowForModel(modelName: String): (Int, Int) = {
-    val standardReserve = 4096 // 4K tokens reserved for completion
-
-    // Azure uses OpenAI models, so apply same logic
-    modelName match {
-      // GPT-4 family - 128K context window
-      case name if name.contains("gpt-4o")      => (128000, standardReserve)
-      case name if name.contains("gpt-4-turbo") => (128000, standardReserve)
-      case name if name.contains("gpt-4")       => (8192, standardReserve) // Original GPT-4 was 8K
-      // GPT-3.5 family - 16K context window
+  // Azure mirrors OpenAI models; reuse similar heuristics
+  private def getContextWindowForModel(modelName: String): (Int, Int) = {
+    val standardReserve = 4096
+    modelName match {
+      case name if name.contains("gpt-4o")        => (128000, standardReserve)
+      case name if name.contains("gpt-4-turbo")   => (128000, standardReserve)
+      case name if name.contains("gpt-4")         => (8192, standardReserve)
       case name if name.contains("gpt-3.5-turbo") => (16384, standardReserve)
-      // o1 family - 128K context window
-      case name if name.contains("o1-") => (128000, standardReserve)
-      // Default fallback
-      case _ => (8192, standardReserve)
-    }
-  }
-=======
-  def apply(modelName: String, config: ConfigReader): Result[AzureConfig] =
-    for {
-      endpoint <- config.require(AZURE_API_BASE)
-      apiKey   <- config.require(AZURE_API_KEY)
-      apiVersion = config.get(AZURE_API_VERSION).getOrElse(DEFAULT_AZURE_V2025_01_01_PREVIEW)
-    } yield AzureConfig(endpoint = endpoint, apiKey = apiKey, model = modelName, apiVersion = apiVersion)
->>>>>>> d2187365
+      case name if name.contains("o1-")           => (128000, standardReserve)
+      case _                                      => (8192, standardReserve)
+    }
+  }
 }
 
 case class AnthropicConfig(
@@ -139,22 +107,19 @@
 
 object AnthropicConfig {
 
-<<<<<<< HEAD
-  def from(modelName: String, config: ConfigReader): AnthropicConfig = {
-    val (contextWindow, reserveCompletion) = getContextWindowForModel(modelName)
-    AnthropicConfig(
-      apiKey = config
-        .get(ANTHROPIC_API_KEY)
-        .getOrElse(
-          throw new IllegalArgumentException("ANTHROPIC_API_KEY not set, required when using anthropic/ model.")
-        ),
+  def apply(modelName: String, config: ConfigReader): Result[AnthropicConfig] = {
+    val (cw, rc) = getContextWindowForModel(modelName)
+    for {
+      apiKey <- config.require(ANTHROPIC_API_KEY)
+      base = config.getOrElse(ANTHROPIC_BASE_URL, DEFAULT_ANTHROPIC_BASE_URL)
+    } yield AnthropicConfig(
+      apiKey = apiKey,
       model = modelName,
-      baseUrl = config.getOrElse(ANTHROPIC_BASE_URL, DEFAULT_ANTHROPIC_BASE_URL),
-      contextWindow = contextWindow,
-      reserveCompletion = reserveCompletion
+      baseUrl = base,
+      contextWindow = cw,
+      reserveCompletion = rc
     )
   }
-
   private def getContextWindowForModel(modelName: String): (Int, Int) = {
     val standardReserve = 4096 // 4K tokens reserved for completion
 
@@ -168,14 +133,6 @@
       case _ => (200000, standardReserve)
     }
   }
-=======
-  def apply(modelName: String, config: ConfigReader): Result[AnthropicConfig] =
-    for {
-      apiKey <- config.require(ANTHROPIC_API_KEY)
-      base = config.getOrElse(ANTHROPIC_BASE_URL, DEFAULT_ANTHROPIC_BASE_URL)
-    } yield AnthropicConfig(apiKey = apiKey, model = modelName, baseUrl = base)
-
->>>>>>> d2187365
 }
 
 case class OllamaConfig(
@@ -186,20 +143,13 @@
 ) extends ProviderConfig
 
 object OllamaConfig {
-<<<<<<< HEAD
-  def from(modelName: String, config: ConfigReader): OllamaConfig = {
-    val baseUrl = config
-      .get(OLLAMA_BASE_URL)
-      .getOrElse(throw new IllegalArgumentException("OLLAMA_BASE_URL must be set for ollama provider"))
-    val (contextWindow, reserveCompletion) = getContextWindowForModel(modelName)
-    OllamaConfig(
-      model = modelName,
-      baseUrl = baseUrl,
-      contextWindow = contextWindow,
-      reserveCompletion = reserveCompletion
-    )
-  }
-
+
+  def apply(modelName: String, config: ConfigReader): Result[OllamaConfig] = {
+    val (cw, rc) = getContextWindowForModel(modelName)
+    for {
+      baseUrl <- config.require(OLLAMA_BASE_URL)
+    } yield OllamaConfig(model = modelName, baseUrl = baseUrl, contextWindow = cw, reserveCompletion = rc)
+  }
   private def getContextWindowForModel(modelName: String): (Int, Int) = {
     val standardReserve = 4096 // 4K tokens reserved for completion
 
@@ -212,12 +162,7 @@
       // Default fallback for unknown Ollama models
       case _ => (8192, standardReserve)
     }
-=======
-
-  def apply(modelName: String, config: ConfigReader): Result[OllamaConfig] =
-    for {
-      baseUrl <- config.require(OLLAMA_BASE_URL)
-    } yield OllamaConfig(model = modelName, baseUrl = baseUrl)
+  }
 }
 
 /**
@@ -254,6 +199,5 @@
   private def inferProviderFromBaseUrl(config: ConfigReader): String = {
     val base = config.getOrElse(OPENAI_BASE_URL, DEFAULT_OPENAI_BASE_URL)
     if (base.contains("openrouter.ai")) "openrouter" else "openai"
->>>>>>> d2187365
   }
 }